--- conflicted
+++ resolved
@@ -22,11 +22,7 @@
         - MAIN_CMD='python setup.py'
         - SETUP_CMD='test'
         - CONDA_DEPENDENCIES='scipy h5py pyyaml matplotlib astroquery pillow requests healpy IPython'
-<<<<<<< HEAD
-        - PIP_DEPENDENCIES='datalab-client pyvo'
-=======
         - PIP_DEPENDENCIES='datalab-client pyvo linetools'
->>>>>>> 4fefbb7a
         - EVENT_TYPE='pull_request push'
         - TASK='test'
 
