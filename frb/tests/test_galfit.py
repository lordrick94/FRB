--- conflicted
+++ resolved
@@ -12,15 +12,10 @@
 
 from pkg_resources import resource_filename
 
-<<<<<<< HEAD
-from frb.frb import FRB
-
-=======
 from frb.galaxies.frbgalaxy import FRBHost
 from frb.frb import FRB
 
 from frb.galaxies import galfit as glf
->>>>>>> c53b1565
 remote_data = pytest.mark.skipif(os.getenv('FRB_GDB') is None,
                                         reason='test requires dev suite')
 
