"""
Automate the GALFIT analysis procedure. GALFIT
is a free, closed-source software that can be found
here:
https://users.obs.carnegiescience.edu/peng/work/galfit/galfit.html

Here is the user manual:
https://users.obs.carnegiescience.edu/peng/work/galfit/README.pdf

This module is mainly for a python wrapper to automate
using GALFIT. It also contains additional functions
to parse the output automatically.
"""

import numpy as np
import sys, os, subprocess
import warnings

from astropy.io import fits
from astropy.stats import sigma_clipped_stats
from astropy.table import Table
from astropy.wcs import WCS
from astropy.nddata import Cutout2D

import re

def get_platescale(wcs:WCS)->float:
    """
    Extract the plate-scale from
    a WCS object
    Args:
        wcs (WCS): A celestial WCS object
            extracted from a FITS header.
    Returns:
        platescale (float): arcsec/pixel
    """
    assert wcs.is_celestial or wcs.has_celestial, "Can't get a plate scale from a non-celestial WCS"

    if not wcs.is_celestial:
        wcs = wcs.celestial
    
    platescale = np.mean(np.sum(wcs.pixel_scale_matrix**2, axis=0)**0.5)*3600 #arcsec
    return platescale

def write_cutout(cutout:Cutout2D, filename:str = "cutout.fits", overwrite:bool=False, exptime:float=None):
    """
    Takes an astropy Cutout2D
    object and writes it to disk.
    Args:
        cutout (Cutout2D): Prefaerably
            has WCS info in it.
        filename (str, optional): FITS
            file into which data is saved.
            Defaults to "cutout.fits" in
            the current working directory.
        overwrite (bool, optional): Do you
            want to overwrite filename if
            it already exists?
        exptime (float, optional): exposure
            time in seconds. If given, this
            is inserted as a header keyword
            EXPTIME. 
    Returns:
    """
    hdr = cutout.wcs.to_header()
    if exptime is not None:
        assert type(exptime)==float, "exposure time should be a float"
        hdr['EXPTIME'] = exptime
        # Note to user: Make sure the image is not normalized when
        # inserting an exposure time. i.e. if the reduced image is normalised,
        # multiply it by the EXPTIME and then pass on the EXPTIME to
        # write_cutout.
    imghdu = fits.PrimaryHDU(cutout.data, hdr)
    hdulist = fits.HDUList([imghdu])
    hdulist.writeto(filename, overwrite=overwrite)
    return

<<<<<<< HEAD
def _genconf(imgfile:str, psffile:str=None,
=======
def _genconf(imgfile:str, psffile:str=None, mode=0,
>>>>>>> f9eda0ba
            configfile:str=None, cdkfile:str=None, outdir:str=None, outfile:str=None,
            noisefile:str=None,
            finesample:int = 1, badpix:str = "none",
            constraints:str = "none",
            region:tuple = None, convobox:tuple = (100,100),
            zeropoint:float = 25.0,
            position:tuple = None, int_mag:float = None,
            r_e:float = None, n:float = 1.0, axis_ratio:float = 0.5,
            pa:float = 0, skip_sky:bool = False)->str:
    """
    Creates a configuration file for GALFIT. Conventionally,
    GALFIT is run using the command: `galfit <config-file>`.
    Args:
        imgfile (str): path to the image fits file.
        psffile (str, optional): path to the PSF model fits file.
            If nothing is given, the fit is performed without
            a PSF model.
<<<<<<< HEAD
=======
        mode (int, optional): 0=optimize, 1=model, 2=imgblock, 3=subcomps.
            Which mode would you like galfit to run in?
>>>>>>> f9eda0ba
        outdir (str): Name of output directory. Default
            value is 'galfit_out` in the current directory.
        configfile (str, optional): path to configuration file to
            be created via this function. Defaults to `galfit.feedme`
            in <outdir>.
        cdkfile (str, optional): Path to the charge diffusion kernel
            file. Useful is you have oversampled HST PSFs from 
            Tiny Tim.
        outfile (str, optional): name of GALFIT's output fits file.
            Defaults to `out.fits` in <outdir>.
        noisefile (str, optional): If you'd like to use an
            image noise estimate of your own instead of what Galfit
            generates. 
        finesample (int, optional): The PSF fine-sampling factor.
            Assumes no fine-sampling (i.e. a factor of 1) by default.
        badpix (str, optional): File containing a list of bad pixels.
            Assumes all pixels a re fine by default.
        constraints (str, optional): File containing fit parameter
            bounds. Check out this example constraints file
            https://users.obs.carnegiescience.edu/peng/work/galfit/EXAMPLE.CONSTRAINTS
            to learn how to use one.
        region (tuple, optional): Pixel coordinate bounds for the fitting.
            Required format: (xmin, xmax, ymin, ymax). All of the
            elements must be ints!
        convobox (tuple, optional): Size of the convolution box
            used to assess the model fit chi-squared value.
            Required format: (x_box:int , y_box:int)
        zeropoint (float, optional): Zeropoint of the image
            to compute the model magnitude.
        position (tuple, optional): Guess for the centroid
            of the model fit. Required format (x_cen:float, y_cen:float).
            Assumes the center of the image is the initial guess by
            default.
        int_mag (float, optional): Initial guess for the 
            integrated magnitude. Taken as the magnitude
            corresponding to the sum of all counts in the
            region to be fit.
        r_e (float, optional): Initial guess for
            the half light radius in pixels. Assumes
            half the size of the fitting region by default.
        n (float, optional): initial guess for the Sersic
            index.
        axis_ratio (float, optional): Initial guess for
            the ratio of minor to major axis of the fit model.
        pa (float, optional): Initial guess for the 
            angle of the major axis counter clockwise 
            relative to the vertical.
        skip_sky (bool, optional): Do you also want
            to fit a constant sky background? Set to 
            false if your sky background is 0.
    Returns:
        configfile (str): Path to the configuration
            file.
    """
    
    # Run checks for file paths and use default paths when
    # none are given.
    if outdir is None:
        outdir = "galfit_out"
    if not os.path.isdir(outdir):
        os.mkdir(outdir)
    if configfile is None:
        warnings.warn("Creating a configuration file here")
        configfile = "galfit.feedme"
    
    # Copy PSF file to outdir
    if isinstance(psffile, str):
        os.system("cp {:s} {:s}".format(psffile, os.path.join(outdir,"psffile.fits")))
        psffile = "psffile.fits"
    # If CDK file exists, do the same
    if cdkfile is not None:
        os.system("cp {:s} {:s}".format(cdkfile, os.path.join(outdir,"cdkfile.txt")))
        cdkfile = "cdkfile.txt"
    #Also for noise file
    if noisefile is not None:
        os.system("cp {:s} {:s}".format(noisefile, os.path.join(outdir,"noisefile.fits")))
        noisefile = "noisefile.fits"
    
    
    # Begin writing config file
    with open(os.path.join(outdir,configfile),"w+") as fstream:
        #Image parameters.
        fstream.write("""===============================================================================\n
        # IMAGE and GALFIT CONTROL PARAMETERS\n
        """)
        img, hdr = fits.getdata(imgfile, header=True)
        # Image file
        fstream.write("A) {:s}  # Input data image (FITS file)\n".format(imgfile))
        if outfile is None:
            warnings.warn("Creating output file here")
            outfile = "out.fits"
        # Output file
        fstream.write("B) {:s}  # Output data image block\n".format(outfile))
        # Include sigma image if provided
        fstream.write(f"C) {noisefile}  # Sigma image name (made from data if blank or 'none')\n")
        # PSF file
        if cdkfile is None:
            fstream.write("D) {:s}  # Input PSF file\n".format(str(psffile)))
        else:
            fstream.write("D) {:s}  # Input PSF file\n".format(str(psffile)+" "+cdkfile))
        # PSF fine-sampling
        fstream.write("E) {:d}  # PSF fine sampling factor\n".format(finesample))
        # Bad pixel map
        fstream.write("F) {:s}  #Bad pixel mask\n".format(badpix))
        # Parameter constraints file
        fstream.write("G) {:s}  # File with parameter constraints (ASCII file)\n".format(constraints))
        # Fit region in pixels
        if region is None:
            # Fit full region by default
            warnings.warn("Using full region to fit. May fail if other objects in the region aren't masked.")
            region = (0, img.shape[1]-1, 0, img.shape[0]-1)

        fstream.write("H) {:d} {:d} {:d} {:d}   # Image region to fit (xmin xmax ymin ymax)\n".format(region[0],region[1],region[2], region[3]))

        # Convolution box
        assert len(convobox)==2, "Only two integers specify convolution box dimensions"
        fstream.write("I) {:d} {:d} # Size of convolution box (x y)\n".format(convobox[0],convobox[1]))
        # Photometric zero point for the image
        fstream.write("J) {:f}  # Photometric zeropoint (mag)\n".format(zeropoint))
        # Platescale of the image
        # Assuming square pixels
        platescale = get_platescale(WCS(hdr))
        fstream.write("K) {:f} {:f} # Plate scale (dx dy) [arcsec/pixel]\n".format(platescale,platescale))
        # Display type? Not sure what this is.
        fstream.write("O) regular   # Display type (regular, curses, both)\n")
        # Only fit for now.
        fstream.write(f"P) {mode} # Choose: 0=optimize, 1=model, 2=imgblock, 3=subcomps\n")
        ################################################################################3
        # Fit parameters
        fstream.write("\n# INITIAL FITTING PARAMETERS\n")
        # Only 1 sersic component for now.
        fstream.write("# Component number: 1\n")
        fstream.write("0) sersic # Component type\n")

        # Centroid
        if position is None:
            pos_x, pos_y = int(img.shape[0]/2), int(img.shape[1]/2)  
        else:
            pos_x, pos_y = position
        fstream.write("1) {:d} {:d} 1 1 # position x y\n".format(pos_x,pos_y))

        # What is the integrated magnitude?
        if int_mag is None:
            warnings.warn("No guess given for integrated magnitude. Proceeding with sum within region.")
            cropped_img = img[region[2]:region[3],region[0]:region[1]]
            # Better guess if other sources are masked out in badpix
            if badpix !='none':
                bad_pix = fits.getdata(badpix)
                # Convert to boolean
                bad_pix = np.where(bad_pix==0, True, False)
                # Crop to region
                bad_pix = bad_pix[region[2]:region[3],region[0]:region[1]]
            else:
                bad_pix = True
            int_mag = zeropoint-2.5*np.log10(np.sum(cropped_img[bad_pix]))
        fstream.write("3) {:f} 1 # Integrated magnitude\n".format(int_mag))
        # Effective radius
        if r_e is None:
            warnings.warn("Guess for r_e not given. This might not converge.")
            r_e = (region[3]-region[2]+region[1]-region[0])/2/3 #A third of the average region dimension
        fstream.write("4) {:f} 1 # effective radius (pix)\n".format(r_e))
        # Sersic index
        fstream.write("5) {:f} 1 # sersic index\n".format(n))
        # Blanks
        for num in [6,7,8]:
            fstream.write("{:d}) 0.0000 0 # ----\n".format(num))
        # b/a
        fstream.write("9) {:f} 1 # Axis ratio (b/a)\n".format(axis_ratio))
        # PA of the galaxy
        fstream.write("10) {:f} 1 # Position angle (PA) [deg: Up=0, left =90]\n".format(pa))
        # Don't skip sersic fitting at any cost.
        fstream.write("Z) 0 # Skip this model? (yes=1,no=0)\n\n")
        # Skip sky fitting though?
        if not skip_sky:
            # Just a flat sky. No fancy gradients.
            fstream.write("# Component number: 2\n")
            fstream.write("0) sky # component type\n")
            _, median, _ = sigma_clipped_stats(img)
            fstream.write("1) {:f} 1 # Sky background\n".format(median))
            fstream.write("2) 0 0 # dsky/dx\n")
            fstream.write("3) 0 0 # dsky/dy\n")
            fstream.write("Z) 0 # Skip this model\n")
        fstream.write("================================================================================\n")
    # Done.
    return configfile

def read_fitlog(outfile:str, initfile:str, twocomponent:bool=False)->dict:
    """
    Reads the output fit.log
    file and returns the sersic fit parameters
    Args:
        outfile (str): Path and name of the fit log
            file.
        initfile (str): Path to the config file
            used to produce the log entry. This
            is used to distinguish multiple
            entried in the logfile.
    Returns:
        pix_dict (dict): A dict containing
            the GALFIT best fit parameters
            and their uncertainties.
    """
    # TODO: create a regex string to look for blocks
    # in the fit.log file. Then create an expression
    # to lock for model sub-blocks within each block. 
    lines = [line.rstrip('\n') for line in open(outfile)]
    instance = []  # going to put all instances of use of input file here
    for kk, line in enumerate(lines):  # for all lines in fit.log
        if 'Init. par. file : ' + str(initfile.split("/")[-1]) in line:  # if the it is from the input file used
            for pp, item in enumerate(lines[kk:kk + 10]):
                if 'sersic' in item:  # look for the sersic fit model
                    # This assumes each fitting had a single
                    # sersic model fit.
                    # TODO: accommodate more complex fits.
                    instance.append((item, pp, lines[kk:kk + 10][pp + 1]))  # and keep the model and error
    # Use regex to identify all floats in fit_out and err_out
    float_regex = r"[+-]?\d+\.\d+" # Any string of the form <int>.<int> (which is just a float)

    if not twocomponent: # Assumes a single component fit
        # only keep the latest one in case there are multiple runs
        fit_out, _, err_out = instance[-1]

        # Find all instances of float in the strings and convert from string to float
        fitparams = np.array(re.findall(float_regex, fit_out)).astype('float')
        fiterrs = np.array(re.findall(float_regex, err_out)).astype('float')

        #Store values
        pix_dict = {'x':fitparams[0], 'y':fitparams[1],
                'mag':fitparams[2], 'reff':fitparams[3],
                'n':fitparams[4], 'b/a':fitparams[5], 'PA':fitparams[6],
                'x_err':fiterrs[0], 'y_err':fiterrs[1],
                'mag_err':fiterrs[2], 'reff_err':fiterrs[3],
                'n_err':fiterrs[4], 'b/a_err':fiterrs[5], 'PA_err':fiterrs[6],
                }
    else: # If there are two components
        fit_out_1, _, err_out_1 = instance[-2]
        fit_out_2, _, err_out_2 = instance[-1]

        # Find all instances of float in the strings and convert from string to float
        fitparams_1 = np.array(re.findall(float_regex, fit_out_1)).astype('float')
        fiterrs_1 = np.array(re.findall(float_regex, err_out_1)).astype('float')
        fitparams_2 = np.array(re.findall(float_regex, fit_out_2)).astype('float')
        fiterrs_2 = np.array(re.findall(float_regex, err_out_2)).astype('float')

        fitparams = np.vstack([fitparams_1, fitparams_2])
        fiterrs = np.vstack([fiterrs_1, fiterrs_2])
        #Store values
        pix_dict = {'x':fitparams[:,0], 'y':fitparams[:,1],
                'mag':fitparams[:,2], 'reff':fitparams[:,3],
                'n':fitparams[:,4], 'b/a':fitparams[:,5], 'PA':fitparams[:,6],
                'x_err':fiterrs[:,0], 'y_err':fiterrs[:,1],
                'mag_err':fiterrs[:,2], 'reff_err':fiterrs[:,3],
                'n_err':fiterrs[:,4], 'b/a_err':fiterrs[:,5], 'PA_err':fiterrs[:,6],
                }
    return pix_dict

def pix2coord(pix_dict:dict, wcs:WCS, table:bool=False,multicomponent:bool=False)->dict:
    """
    Takes the output table from galfit's
    fit.log file and converts all pixel
    measurements to physical measurements.
    Args:
        pix_dict (dict): Raw sersic
            fit parameter dict from fit.log
        wcs (WCS): Input image WCS.
        table (bool, optional): Return as
            a table instead?
        multicomponent (bool, optional): If
            true, this snippet accounts out for
            multiple sersic profiles in the same
            model.
    Returns:
        sky_dict (dict/Table): pix_dict
            translated to angular units
            on the sky.
    """

    sky_dict = {}
    platescale = get_platescale(wcs)

    # Centroids
    xpix, ypix = pix_dict['x']-1, pix_dict['y']-1
    centr_coords = wcs.pixel_to_world(xpix, ypix)
    sky_dict['ra'] = centr_coords.ra.value
    sky_dict['dec'] = centr_coords.dec.value
    sky_dict['ra_err'] = pix_dict['x_err']*platescale
    sky_dict['dec_err'] = pix_dict['y_err']*platescale
    # Magnitude
    sky_dict['mag'] = pix_dict['mag']
    sky_dict['mag_err'] = pix_dict['mag_err']
    # Half-light radius
    sky_dict['reff_ang'] = pix_dict['reff']*platescale
    sky_dict['reff_ang_err'] = pix_dict['reff_err']*platescale
    # Sersic index
    sky_dict['n'] = pix_dict['n']
    sky_dict['n_err'] = pix_dict['n_err']
    # Axis ratio
    sky_dict['b/a'] = pix_dict['b/a']
    sky_dict['b/a_err'] = pix_dict['b/a_err']
    # Sky position angle
    pix_matrix = wcs.pixel_scale_matrix
    cdelt1 = np.sqrt(np.sum(pix_matrix[:,0]**2))
    sin_theta = pix_matrix[1,0]/cdelt1
    cos_theta = pix_matrix[0,0]/cdelt1
    north_angle = 180+np.arctan2(sin_theta,cos_theta)*180/np.pi

    sky_dict['PA'] = (pix_dict['PA']-north_angle)%360
    sky_dict['PA_err'] = pix_dict['PA_err']

    if table:
        if multicomponent:
            sky_dict = Table(sky_dict)
        else:
            sky_dict = Table([sky_dict])
        # Reorder because dict-> Table messes it up
        sky_dict = sky_dict['ra','ra_err','dec','dec_err','mag',
                            'mag_err','reff_ang','reff_ang_err',
                            'n','n_err','b/a','b/a_err','PA','PA_err']
    return sky_dict

def run(imgfile:str, psffile:str=None, **kwargs)->int:
    """
    Run galfit. 
    
    Args:
        imgfile (str): path to the image fits file.
        psffile (str): path to the PSF model fits file.

    Valid kwargs:
        mode (int, optional): 0=optimize, 1=model, 2=imgblock, 3=subcomps.
            Which mode would you like galfit to run in?
        outdir (str): Name of output directory. Default
            value is 'galfit_out` in the current directory.
        configfile (str, optional): path to configuration file to
            be created via this function. Defaults to `<outdir>/galfit.feedme`.
        cdkfile (str, optional): Path to the charge diffusion kernel
            file. Useful is you have oversampled HST PSFs from 
            Tiny Tim.
        outfile (str, optional): path to GALFIT's output fits file.
            Defaults to `<outdir>/out.fits`
        noisefile (str, optional): If you'd like to use an
            image noise estimate of your own instead of what Galfit
            generates. 
        finesample (int, optional): The PSF fine-sampling factor.
            Assumes no fine-sampling (i.e. a factor of 1) by default.
        badpix (str, optional): File containing a list of bad pixels.
            Assumes all pixels a re fine by default.
        constraints (str, optional): File containing fit parameter
            bounds. Check out this example constraints file
            https://users.obs.carnegiescience.edu/peng/work/galfit/EXAMPLE.CONSTRAINTS
            to learn how to use one.
        region (tuple, optional): Pixel coordinate bounds for the fitting.
            Required format: (xmin, xmax, ymin, ymax). All of the
            elements must be ints!
        convobox (tuple, optional): Size of the convolution box
            used to assess the model fit chi-squared value.
            Required format: (x_box:int , y_box:int)
        zeropoint (float, optional): Zeropoint of the image
            to compute the model magnitude.
        position (tuple, optional): Guess for the centroid
            of the model fit. Required format (x_cen:float, y_cen:float).
            Assumes the center of the image is the initial guess by
            default.
        int_mag (float, optional): Initial guess for the 
            integrated magnitude. Taken as the magnitude
            corresponding to the sum of all counts in the
            region to be fit.
        r_e (float, optional): Initial guess for
            the half light radius in pixels. Assumes
            half the size of the fitting region by default.
        n (float, optional): initial guess for the Sersic
            index.
        axis_ratio (float, optional): Initial guess for
            the ratio of minor to major axis of the fit model.
        pa (float, optional): Initial guess for the 
            angle of the major axis counter clockwise 
            relative to the vertical.
        skip_sky (bool, optional): Do you also want
            to fit a constant sky background? Set to 
            false if your sky background is 0.
    Returns:
        fit_outcome (int): An int encoding the success/failure
            of the fitting procedure. 0 corresponds
            to a successful fit. See GALFIT documentation
            to learn what other values stand for.
    """

    # Check input paths first
    assert os.path.isfile(imgfile), "Invalid image file path {:s}".format(imgfile)

    if isinstance(psffile, str):
        assert os.path.isfile(psffile), "Invalid psf file path {:s}".format(psffile)
        psffile = os.path.abspath(psffile)

    # Is a CDK file given?
    if 'cdkfile' in kwargs.keys():
        assert os.path.isfile(kwargs['cdkfile']), "Invalid CDK file path {:s}".format(kwargs['cdkfile'])
        # Use absolute path henceforth
        kwargs['cdkfile'] = os.path.abspath(kwargs['cdkfile'])

    # Is a badpix map given?
    if 'badpix' in kwargs.keys():
        assert os.path.isfile(kwargs['badpix']), "Invalid bad pixel map path {:s}".format(kwargs['badpix'])
        # Use absolute path henceforth
        kwargs['badpix'] = os.path.abspath(kwargs['badpix'])
    
    # Is a constraints file given?
    if 'constraints' in kwargs.keys():
        assert os.path.isfile(kwargs['constraints']), "Invalid constraints file path {:s}".format(kwargs['constraints'])
        # Use absolute path henceforth
        kwargs['constraints'] = os.path.abspath(kwargs['constraints'])

    # Abspaths for image and psf files too.
    imgfile = os.path.abspath(imgfile)
    
    
    # Generate Galfit config file
    configfile = _genconf(imgfile, psffile,**kwargs)

    # Go to the output directory
    if 'outdir' not in kwargs:
        kwargs['outdir'] = "galfit_out"
    # Keep track of the original directory
    curdir = os.path.abspath(os.path.curdir)
    # Move to outdir
    os.chdir(kwargs['outdir'])
    # Run galfit
    fit_outcome = os.system("galfit {:s}".format(configfile))
    if fit_outcome!=0:
        # TODO: This doesn't work right now because
        # Galfit is still returning 0 on crashing.
        # Something broken?
        warnings.warn("Something went wrong with the fit. Check terminal output.")
        os.chdir(curdir)
        return fit_outcome
    # Read fit.log and get the fit results
    # Temporary fix for the crash:
    if kwargs['mode']==0:
        try:
            pix_dict = read_fitlog("fit.log", configfile)
        except FileNotFoundError:
            print("""
                Doh!  GALFIT crashed because at least one of the model parameters 
                is bad.  The most common causes are: effective radius too small/big,
                component is too far outside of fitting region (also check fitting
                region), model mag too faint, axis ratio too small, Sersic index
                too small/big, Nuker powerlaw too small/big.  If frustrated or 
                problem should persist, email for help or report problem to: 
                                    Chien.Y.Peng@gmail.com 


                GALFIT Version 3.0.5 -- Apr. 23, 2013
                """)
            os.chdir(curdir)
            return 1
        # Convert to sky angular units and stuff it into the output
        # fits file
        hdr = fits.getheader(imgfile)
        wcs = WCS(hdr)
        sky_tab = pix2coord(pix_dict, wcs, table=True)
        if 'outfile' not in kwargs:
            kwargs['outfile'] = 'out.fits'
        fitloghdu = fits.BinTableHDU(sky_tab,name="FITPARAMS")
        hdulist = fits.open(kwargs['outfile'])
        # This needs to be done for some blackbox
        # in astropy to not barf.
        for idx in [2,3]:
            hdulist[idx].header.insert('OBJECT',('PCOUNT',0))
            hdulist[idx].header.insert('OBJECT',('GCOUNT',1))

        # Dump the table in the fits file
        hdulist.append(fitloghdu)
        # Overwrite
        hdulist.writeto(kwargs['outfile'], overwrite=True)
    else:
        os.chdir(curdir)
    return fit_outcome<|MERGE_RESOLUTION|>--- conflicted
+++ resolved
@@ -75,11 +75,8 @@
     hdulist.writeto(filename, overwrite=overwrite)
     return
 
-<<<<<<< HEAD
-def _genconf(imgfile:str, psffile:str=None,
-=======
+
 def _genconf(imgfile:str, psffile:str=None, mode=0,
->>>>>>> f9eda0ba
             configfile:str=None, cdkfile:str=None, outdir:str=None, outfile:str=None,
             noisefile:str=None,
             finesample:int = 1, badpix:str = "none",
@@ -97,11 +94,8 @@
         psffile (str, optional): path to the PSF model fits file.
             If nothing is given, the fit is performed without
             a PSF model.
-<<<<<<< HEAD
-=======
         mode (int, optional): 0=optimize, 1=model, 2=imgblock, 3=subcomps.
             Which mode would you like galfit to run in?
->>>>>>> f9eda0ba
         outdir (str): Name of output directory. Default
             value is 'galfit_out` in the current directory.
         configfile (str, optional): path to configuration file to
