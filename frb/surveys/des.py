--- conflicted
+++ resolved
@@ -48,13 +48,8 @@
     def __init__(self,coord,radius, **kwargs):
         dlsurvey.DL_Survey.__init__(self,coord,radius, **kwargs)
         self.survey = 'DES'
-<<<<<<< HEAD
         self.bands = ['g', 'r', 'i', 'z', 'y']
         self.svc = sia.SIAService("https://datalab.noao.edu/sia/des_dr1")
-=======
-        self.bands = ['g', 'r', 'i', 'z', 'Y']
-        self.svc = _svc # sia.SIAService("https://datalab.noao.edu/sia/des_dr1")
->>>>>>> d23e5116
         self.qc_profile = "default"
         self.database = "des_dr1.main"
 
