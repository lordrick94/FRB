""" Module for DM Halo calculations
"""
from __future__ import print_function, absolute_import, division, unicode_literals

import numpy as np
import pdb
from IPython import embed

import warnings

from pkg_resources import resource_filename

from scipy.interpolate import InterpolatedUnivariateSpline as IUS
from scipy.special import hyp2f1
from scipy.interpolate import interp1d
from scipy.optimize import fsolve

from astropy.coordinates import SkyCoord
from astropy import units
from astropy.cosmology import Planck15 as cosmo
from astropy.cosmology import z_at_value
from astropy import constants
from astropy.table import Table
from astropy.utils import isiterable

# Speed up calculations
m_p = constants.m_p.cgs.value  # g

def init_hmf():
    """
    Initialize the Aemulus Halo Mass Function

    WARNING: This uses the original version which codes Tinker+2008
    We may refactor to use the more accurate, new version

    Returns:

    """
    # Hidden here to avoid it becoming a dependency
    import hmf_emulator
    # Setup HMF
    # https://github.com/astropy/astropy/blob/master/astropy/cosmology/parameters.py
    #sigma8 = 0.8159
    ns = 0.9667
    Neff = 3.046
    #cosmo_dict = {"om":cosmo.Om0,"ob":cosmo.Ob0,"ol":1.-cosmo.Om0,"ok":0.0,
    #              "h":cosmo.h,"s8":sigma8,"ns":ns,"w0":-1.0,"Neff":Neff} # "wa":0.0 is assumed internally
    cosmo_dict = {"omega_cdm":(cosmo.Om0-cosmo.Ob0)*cosmo.h**2,
                  "omega_b":cosmo.Ob0*cosmo.h**2,"ok":0.0,
                  "ln10As": 3.098, # THIS REPLACES sigma8
                  "H0":cosmo.H0.to('km/(s*Mpc)').value,
                  "n_s":ns,"w0":-1.0,"N_eff":Neff} # "wa":0.0 is assumed internally
    hmfe = hmf_emulator.hmf_emulator()
    hmfe.set_cosmology(cosmo_dict)
    # Return
    return hmfe

# Stroing for use
try:
    import hmf_emulator
except:
    pass
else:
    hmfe = init_hmf()

def frac_in_halos(zvals, Mlow, Mhigh, rmax=1.):
    """
    Calculate the fraction of matter in collapsed halos
     over a mass range and at a given redshift

    Note that the fraction of DM associated with these halos
    will be scaled down by an additional factor of f_diffuse

    Requires Aemulus HMF to be installed

    Args:
        zvals: ndarray
        Mlow: float
          In h^-1 units already so this will be applied for the halo mass function
        Mhigh: float
          In h^-1 units already
        rmax: float
          Extent of the halo in units of rvir
          WARNING: This calculation assumes a single concentration for all halos

    Returns:
        ratios: ndarray
          rho_halo / rho_m
    """

    M = np.logspace(np.log10(Mlow*cosmo.h), np.log10(Mhigh*cosmo.h), num=1000)
    lM = np.log(M)

    ratios = []
    for z in zvals:
        # Setup
        #dndlM = np.array([hmfe.dndlnM(Mi, a)[0] for Mi in M])
        dndlM = M*hmfe.dndM(M, z)
        M_spl = IUS(lM, M * dndlM)

        # Integrate
        rho_tot = M_spl.integral(np.log(Mlow*cosmo.h), np.log(Mhigh*cosmo.h)) * units.M_sun / units.Mpc ** 3
        # Cosmology
        rho_M = cosmo.critical_density(z) * cosmo.Om(z)/(1+z)**3  # Tinker calculations are all mass 
        ratio = (rho_tot*cosmo.h**2 / rho_M).decompose()
        #
        ratios.append(ratio)
    ratios = np.array(ratios)
    # Boost halos if extend beyond rvir (homologous in mass, but constant concentration is an approx)
    if rmax != 1.:
        #from pyigm.cgm.models import ModifiedNFW
        c = 7.7
        nfw = ModifiedNFW(c=c)
        M_ratio = nfw.fy_dm(rmax * nfw.c) / nfw.fy_dm(nfw.c)
        ratios *= M_ratio
    # Return
    return np.array(ratios)


def halo_incidence(Mlow, zFRB, radius=None, hmfe=None, Mhigh=1e16, nsample=20,
                   cumul=False):
    """
    Calculate the (approximate) average number of intersections to halos of a
    given minimum mass to a given zFRB.

    Requires Aemulus HMF to be installed

    Args:
        Mlow: float
          Mass of minimum halo in Solar masses
          The code deals with h^-1 factors so that you do not
          The minimum value is 2e10
        zFRB: float
          Redshift of the FRB
        radius: Quantity, optional
          The calculation will specify this radius as rvir derived from
           Mlow unless this is specified. And this rvir *will* vary with redshift
        hmfe (hmf.hmf_emulator, optional): Halo mass function emulator from Aeumulus
        Mhigh: float, optional
          Mass of maximum halo in Solar masses
        nsammple: int, optional
          Number of samplings in redshift
          20 should be enough
        cumul: bool, optional
          Return the cumulative quantities instead

    Returns:
        If cumul is False
        Navg: float
          Number of average intersections
        elif cumul is True
        zeval: ndarray
        Ncumul: ndarray
    """
    # Mlow limit
    if Mlow < 2e10:
        warnings.warn("Calculations are limited to Mlow > 2e10")
        return
    # HMF
    if hmfe is None:
        hmfe = init_hmf()
    #
    zs = np.linspace(0., zFRB, nsample)
    # Mean density
    ns = []
    for iz in zs:
        ns.append(hmfe.n_in_bins((Mlow * cosmo.h, Mhigh * cosmo.h), iz) * cosmo.h**3)  # * units.Mpc**-3
    # Interpolate
    ns = units.Quantity(ns*units.Mpc**-3)
    # Radii
    if radius is None:
        rhoc = cosmo.critical_density(zs)
        #https://arxiv.org/pdf/1312.4629.pdf eq5
        q = cosmo.Ode0/(cosmo.Ode0+cosmo.Om0*(1+zs)**3)
        rhovir = (18*np.pi**2-82*q-39*q**2)*rhoc
        r200 = (((3*Mlow*constants.M_sun.cgs) / (4*np.pi*rhovir))**(1/3)).to('kpc')
    else:
        r200 = np.ones_like(zs) * radius
    # Ap
    Ap = np.pi * r200**2

    # l(X)
    loX = ((constants.c/cosmo.H0) * ns * Ap).decompose().value

    # dX
    X = cosmo.absorption_distance(zs)
    dX = X - np.roll(X,1)
    dX[0] = 0.

    # Finish
    if cumul:
        Navg = np.cumsum(loX * dX)
        return zs, Navg
    else:
        import pdb; pdb.set_trace()
        Navg = np.sum(loX * dX)
        return Navg


def build_grid(z_FRB=1., ntrial=10, seed=12345, Mlow=1e10, r_max=2., outfile=None, dz_box=0.1,
    dz_grid=0.01, f_hot=0.75, verbose=True):
    """
    Generate a universe of dark matter halos with DM measurements
    Mainly an internal function for generating useful output grids.

    Requires the Aemulus Halo Mass function

    Args:
        z_FRB: float, optional
        ntrial: int, optional
        seed: int, optional
        Mlow: float, optional
          h^-1 mass
        r_max: float, optional
          Extent of the halo in units of rvir
        outfile: str, optional
          Write
        dz_box: float, optional
          Size of the slice of the universe for each sub-calculation
        dz_grid: float, optional
          redshift spacing in the DM grid
        f_hot: float
          Fraction of the cosmic fraction of matter in diffuse gas (for DM)

    Returns:
        DM_grid: ndarray (ntrial, nz)
        halo_tbl: Table
          Table of all the halos intersected

    """
    Mhigh = 1e16  # Msun
    # mNFW
    y0 = 2.
    alpha = 2.

    warnings.warn("Ought to do concentration properly someday!")
    cgm = ModifiedNFW(alpha=alpha, y0=y0, f_hot=f_hot)
    icm = ICM()

    # Random numbers
    rstate = np.random.RandomState(seed)

    # Init HMF
    hmfe = init_hmf()

    # Boxes
    nbox = int(z_FRB / dz_box)
    nz = int(z_FRB / dz_grid)
    dX = int(np.sqrt(ntrial))+1
    #
    npad = 6 # Mpc
    base_l = 2*dX + npad
    print('L_base = {} cMpc'.format(base_l))
    warnings.warn("Worry about being big enough given cMpc vs pMpc")

    DM_grid = np.zeros((ntrial,nz))

    # Spline distance to z
    D_max = cosmo.comoving_distance(z_FRB)
    D_val = np.linspace(1e-3,D_max.value,200) # IS THIS FINE ENOUGH?
    z_val = np.array([z_at_value(cosmo.comoving_distance, iz) for iz in D_val*units.Mpc])
    D_to_z = IUS(D_val, z_val)

    # Save halo info
    #halos = [[] for i in range(ntrial)]
    halo_i, M_i, R_i, DM_i, z_i = [], [], [], [], []

    # Loop me
    prev_zbox = 0.
    #for ss in range(nbox):
    #for ss in [0]:
    for ss in [5]:
        zbox = ss*dz_box + dz_box/2.
        print('zbox = {}'.format(zbox))
        a = 1./(1.0 + zbox) # Scale factor
        # Mass function
        M = np.logspace(np.log10(Mlow*cosmo.h), np.log10(Mhigh*cosmo.h), num=1000)
        lM = np.log(M)
        dndlM = np.array([hmf.dndlM(Mi, a) for Mi in M])
        n_spl = IUS(lM, dndlM)
        cum_n = np.array([n_spl.integral(np.log(Mlow*cosmo.h), ilM) for ilM in lM])
        ncum_n = cum_n/cum_n[-1]
        # As z increases, we have numerical issues at the high mass end (they are too rare)
        try:
            mhalo_spl = IUS(ncum_n, lM)
        except ValueError:
            # Kludge me
            print("REDUCING Mhigh by 2x")
            Mhigh /= 2.
            M = np.logspace(np.log10(Mlow*cosmo.h), np.log10(Mhigh*cosmo.h), num=1000)
            lM = np.log(M)
            dndlM = np.array([hmf.dndlM(Mi, a) for Mi in M])
            n_spl = IUS(lM, dndlM)
            cum_n = np.array([n_spl.integral(np.log(Mlow*cosmo.h), ilM) for ilM in lM])
            ncum_n = cum_n/cum_n[-1]
            #
            mhalo_spl = IUS(ncum_n, lM)

        # Volume -- Box with base l = 2Mpc
        D_zn = cosmo.comoving_distance(zbox + dz_box/2.) # Full box
        D_zp = cosmo.comoving_distance(ss*dz_box) # Previous
        D_z = D_zn - D_zp
        V = D_z * (base_l*units.Mpc)**2

        # Average N_halo
        avg_n = hmf.n_bin(Mlow*cosmo.h, Mhigh*cosmo.h, a) * cosmo.h**3 * units.Mpc**-3
        avg_N = (V * avg_n).value

        # Assume Gaussian stats for number of halos
        N_halo = int(np.round(avg_N + np.sqrt(avg_N)*rstate.randn(1)))

        # Random masses
        randM = rstate.random_sample(N_halo)
        rM = np.exp(mhalo_spl(randM)) / cosmo.h

        # r200
        r200 = (((3*rM*units.M_sun.cgs) / (4*np.pi*200*cosmo.critical_density(zbox)))**(1/3)).to('kpc')

        # Random locations (X,Y,Z)
        X_c = rstate.random_sample(N_halo)*base_l # Mpc
        Y_c = rstate.random_sample(N_halo)*base_l # Mpc
        Z_c = (rstate.random_sample(N_halo)*D_z.to('Mpc') + D_zp).value

        # Check mass fraction
        if verbose:
            Mtot = np.log10(np.sum(rM))
            M_m = (cosmo.critical_density(zbox)*cosmo.Om(zbox) * V/(1+zbox)**3).to('M_sun')
            #print("N_halo: {}  avg_N: {}".format(N_halo, avg_N))
            print("z: {}  Mhalo/M_m = {}".format(zbox, 10**Mtot/M_m.value))
            print(frac_in_halos([zbox], Mlow, Mhigh))

        # Redshifts
        z_ran = D_to_z(Z_c)

        # Loop on trials
        all_DMs = []
        all_nhalo = []
        all_r200 = []
        for itrial in range(ntrial):
            # X,Y trial
            X_trial = npad//2 + (2*itrial%dX)  # Step by 2Mpc
            Y_trial = npad//2 + 2*itrial // dX
            # Impact parameters
            try:
                R_com = np.sqrt((X_c-X_trial)**2 + (Y_c-Y_trial)**2)  # Mpc
            except:
                pdb.set_trace()
            R_phys = R_com * 1000. / (1+z_ran) * units.kpc
            # Cut
            intersect = R_phys < r_max*r200
            print("We hit {} halos".format(np.sum(intersect)))
            all_nhalo.append(np.sum(intersect))
            if not np.any(intersect):
                all_DMs.append(0.)
                continue
            # Loop -- FIND A WAY TO SPEED THIS UP!
            DMs = []
            for iobj in np.where(intersect)[0]:
                # Init
                if rM[iobj] > 1e14: # Use ICM model
                    model = icm
                else:
                    model = cgm
                model.log_Mhalo=np.log10(rM[iobj])
                model.M_halo = 10.**model.log_Mhalo * constants.M_sun.cgs
                model.z = zbox # To be consistent with above;  should be close enough
                model.setup_param(cosmo=cosmo)
                # DM
                DM = model.Ne_Rperp(R_phys[iobj], rmax=r_max, add_units=False)/(1+model.z)
                DMs.append(DM)
                # Save halo info
                halo_i.append(itrial)
                M_i.append(model.M_halo.value)
                R_i.append(R_phys[iobj].value)
                DM_i.append(DM)
                z_i.append(z_ran[iobj])
                all_r200.append(cgm.r200.value)
            # Save em
            iz = (z_ran[intersect]/dz_grid).astype(int)
            DM_grid[itrial,iz] += DMs
            all_DMs.append(np.sum(DMs))
            #print(DMs, np.log10(rM[intersect]), R_phys[intersect])
            if (itrial % 100) == 0:
                pdb.set_trace()

    # Table the halos
    halo_tbl = Table()
    halo_tbl['trial'] = halo_i
    halo_tbl['M'] = M_i
    halo_tbl['R'] = R_i
    halo_tbl['DM'] = DM_i
    halo_tbl['z'] = z_i

    # Write
    if outfile is not None:
        print("Writing to {}".format(outfile))
        np.save(outfile, DM_grid, allow_pickle=False)
        halo_tbl.write(outfile+'.fits', overwrite=True)

    return DM_grid, halo_tbl


def rad3d2(xyz):
    """ Calculate radius to x,y,z inputted
    Assumes the origin is 0,0,0

    Parameters
    ----------
        xyz : Tuple or ndarray

    Returns
    -------
        rad3d : float or ndarray

    """
    return xyz[0]**2 + xyz[1]**2 + xyz[-1]**2


def stellarmass_from_halomass(log_Mhalo,z=0):
    """ Stellar mass from Halo Mass from Moster+2013
    https://doi.org/10.1093/mnras/sts261

    Args:
        log_Mhalo (float): log_10 halo mass
            in solar mass units. 
        z (float, optional): halo redshift.
            Assumed to be 0 by default.
    Returns:
        log_mstar (float): log_10 galaxy stellar mass
            in solar mass units.
    """
        
    # Define model parameters from Table 1
    # of the paper.
    N10 = 0.0351
    N11 = -0.0247
    beta10 = 1.376
    beta11 = -0.826
    gamma10 = 0.608
    gamma11 = 0.329
    M10 = 11.59
    M11 = 1.195

    # Get redshift dependent parameters
    # from equations 11-14.
    z_factor = z/(1+z)
    N = N10 + N11*z_factor
    beta = beta10 + beta11*z_factor
    gamma = gamma10 + gamma11*z_factor
    logM1 = M10 + M11*z_factor
    M1 = 10**logM1

    M_halo = 10**log_Mhalo
    
    # Simple
    log_mstar = log_Mhalo + np.log10(2*N) - np.log10((M_halo/M1)**-beta+(M_halo/M1)**gamma)
    # Done
    return log_mstar


def halomass_from_stellarmass(log_mstar,z=0):
    """ Halo mass from Stellar mass (Moster+2013).
    Inverts the function `stellarmass_from_halomass`
    numerically.

    Args:
<<<<<<< HEAD
        log_mstar (float or numpy.ndarray): log10 of the galaxy stellar mass (solar masses)

    Returns:
        float or numpy.ndarray: log_Mhalo, log10 of the galaxy halo mass (solar masses)
=======
        log_mstar (float): log_10 stellar mass
            in solar mass units.
        z (float, optional): galaxy redshift

    Returns:
        log_Mhalo (float): log_10 halo mass
            in solar mass units. 
>>>>>>> 2dee5ba6
    """
    try:
        log_mstar*z
    except ValueError:
        raise TypeError("log_mstar and z can't be broadcast together for root finding. Use numpy arrays of same length or scalar values.")

    f = lambda x: stellarmass_from_halomass(x, z = z)-log_mstar
    guess = 2+log_mstar
    if isiterable(log_mstar):
        return fsolve(f, guess)
    else:
        return fsolve(f, guess)[0]


class ModifiedNFW(object):
    """ Generate a modified NFW model, e.g. Mathews & Prochaska 2017
    for the hot, virialized gas.

    Parameters:
        log_Mhalo: float, optional
          log10 of the Halo mass (solar masses)
        c: float, optional
          concentration of the halo
        f_hot: float, optional
          Fraction of the baryons in this hot phase
          Will likely use this for all diffuse gas
        alpha: float, optional
          Parameter to modify NFW profile power-law
        y0: float, optional
          Parameter to modify NFW profile position.
        z: float, optional
          Redshift of the halo
        cosmo: astropy cosmology, optional
          Cosmology of the universe. Planck15 by default.

    Attributes:
        H0: Quantity;  Hubble constant
        fb: float; Cosmic fraction of baryons (stars+dust+gas) in the entire halo
           Default to 0.16
        r200: Quantity
           Virial radius
        rho0: Quantity
           Density normalization
        M_b: Quantity
           Mass in baryons of the


    """
    def __init__(self, log_Mhalo=12.2, c=7.67, f_hot=0.75, alpha=0.,
                 y0=1., z=0., cosmo=cosmo, **kwargs):
        # Init
        # Param
        self.log_Mhalo = log_Mhalo
        self.M_halo = 10.**self.log_Mhalo * constants.M_sun.cgs
        self.c = c
        self.alpha = alpha
        self.y0 = y0
        self.z = z
        self.f_hot = f_hot
        self.zero_inner_ne = 0. # kpc
        self.cosmo = cosmo

        # Init more
        self.setup_param(cosmo=self.cosmo)

    def setup_param(self,cosmo):
        """ Setup key parameters of the model
        """
        # Cosmology
        if cosmo is None:
            self.rhoc = 9.2e-30 * units.g / units.cm**3
            self.fb = 0.16       # Baryon fraction
            self.H0 = 70. *units.km/units.s/ units.Mpc
        else:
            self.rhoc = self.cosmo.critical_density(self.z)
            self.fb = cosmo.Ob0/cosmo.Om0
            self.H0 = cosmo.H0
        # Dark Matter
        self.q = self.cosmo.Ode0/(self.cosmo.Ode0+self.cosmo.Om0*(1+self.z)**3) 
        #r200 = (((3*Mlow*constants.M_sun.cgs) / (4*np.pi*200*rhoc))**(1/3)).to('kpc')
        self.rhovir = (18*np.pi**2-82*self.q-39*self.q**2)*self.rhoc
        self.r200 = (((3*self.M_halo) / (4*np.pi*self.rhovir))**(1/3)).to('kpc')
        self.rho0 = self.rhovir/3 * self.c**3 / self.fy_dm(self.c)   # Central density
        # Baryons
        self.M_b = self.M_halo * self.fb
        self.rho0_b = (self.M_b / (4*np.pi) * (self.c/self.r200)**3 / self.fy_b(self.c)).cgs
        # Misc
        self.mu = 1.33   # Reduced mass correction for Helium

    def fy_dm(self, y):
        """ Enclosed mass function for the Dark Matter NFW
        Assumes the NFW profile

        Parameters
        ----------
        y : float or ndarray
          y = c(r/r200)

        Returns
        -------
        f_y : float or ndarray
        """
        f_y = np.log(1+y) - y/(1+y)
        #
        return f_y

    def fy_b(self, y):
        """ Enclosed mass function for the baryons

        Parameters
            y: float or ndarray

        Returns
        -------
            f_y: float or ndarray
              Enclosed mass
        """
        f_y = (y/(self.y0 + y))**(1+self.alpha) * (
                self.y0**(-self.alpha) * (self.y0 + y)**(1+self.alpha) * hyp2f1(
            1+self.alpha, 1+self.alpha, 2+self.alpha, -1*y/self.y0)
                - self.y0) / (1+self.alpha) / self.y0
        return f_y

    def ne(self, xyz):
        """ Calculate n_e from n_H with a correction for Helium
        Assume 25% mass is Helium and both electrons have been stripped

        Parameters
        ----------
        xyz : ndarray (3, npoints)
          Coordinate(s) in kpc

        Returns
        -------
        n_e : float or ndarray
          electron density in cm**-3

        """
        ne = self.nH(xyz) * 1.1667
        if self.zero_inner_ne > 0.:
            rad = np.sum(xyz**2, axis=0)
            inner = rad < self.zero_inner_ne**2
            if np.any(inner):
                if len(xyz.shape) == 1:
                    ne = 0.
                else:
                    ne[inner] = 0.
        # Return
        return ne

    def nH(self, xyz):
        """ Calculate the Hydrogen number density
        Includes a correction for Helium

        Parameters
        ----------
        xyz : ndarray
          Coordinate(s) in kpc

        Returns
        -------
        nH : float or ndarray
          Density in cm**-3

        """
        nH = (self.rho_b(xyz) / self.mu / m_p).cgs.value
        # Return
        return nH

    def rho_b(self, xyz):
        """ Mass density in baryons in the halo; modified

        Parameters
        ----------
        xyz : ndarray
          Position (assumes kpc)

        Returns
        -------
        rho : Quantity
          Density in g / cm**-3

        """
        radius = np.sqrt(rad3d2(xyz))
        y = self.c * (radius/self.r200.to('kpc').value)
        rho = self.rho0_b * self.f_hot / y**(1-self.alpha) / (self.y0+y)**(2+self.alpha)
        # Return
        return rho

    def Ne_Rperp(self, Rperp, step_size=0.1*units.kpc, rmax=1., add_units=True, cumul=False):
        """ Calculate N_e at an input impact parameter Rperp
        Just a simple sum in steps of step_size

        Parameters
        ----------
        Rperp : Quantity
          Impact parameter, typically in kpc
        step_size : Quantity, optional
          Step size used for numerical integration (sum)
        rmax : float, optional
          Maximum radius for integration in units of r200
        add_units : bool, optional
          Speed up calculations by avoiding units
        cumul: bool, optional

        Returns
        -------
        if cumul:
          zval: ndarray (kpc)
             z-values where z=0 is the midplane
          Ne_cumul: ndarray
             Cumulative Ne values (pc cm**-3)
        else:
          Ne: Quantity
             Column density of total electrons
        """
        dz = step_size.to('kpc').value

        # Cut at rmax*rvir
        if Rperp > rmax*self.r200:
            if add_units:
                return 0. / units.cm**2
            else:
                return 0.
        # Generate a sightline to rvir
        zmax = np.sqrt((rmax*self.r200) ** 2 - Rperp ** 2).to('kpc')
        zval = np.arange(-zmax.value, zmax.value+dz, dz)  # kpc
        # Set xyz
        xyz = np.zeros((3,zval.size))
        xyz[0, :] = Rperp.to('kpc').value
        xyz[2, :] = zval

        # Integrate
        ne = self.ne(xyz) # cm**-3
        if cumul:
            Ne_cumul = np.cumsum(ne) * dz * 1000  # pc cm**-3
            return zval, Ne_cumul
        Ne = np.sum(ne) * dz * 1000  # pc cm**-3

        # Return
        if add_units:
            return Ne * units.pc / units.cm**3
        else:
            return Ne

    def RM_Rperp(self, Rperp, Bparallel, step_size=0.1*units.kpc, rmax=1.,
                 add_units=True, cumul=False, zmax=None):
        """ Calculate RM at an input impact parameter Rperp
        Just a simple sum in steps of step_size
        Assumes a constant Magnetic field

        Parameters
        ----------
        Rperp : Quantity
          Impact parameter, typically in kpc
        Bparallel (Quantity):
          Magnetic field
        step_size : Quantity, optional
          Step size used for numerical integration (sum)
        rmax : float, optional
          Maximum radius for integration in units of r200
        add_units : bool, optional
          Speed up calculations by avoiding units
        cumul: bool, optional
        zmax: float, optional
          Maximum distance along the sightline to integrate.
          Default is rmax*rvir

        Returns
        -------
        if cumul:
          zval: ndarray (kpc)
             z-values where z=0 is the midplane
          Ne_cumul: ndarray
             Cumulative Ne values (pc cm**-3)
        else:
          RM: Quantity
             Column density of total electrons
        """
        dz = step_size.to('kpc').value

        # Cut at rmax*rvir
        if Rperp > rmax*self.r200:
            if add_units:
                return 0. / units.cm**2
            else:
                return 0.
        # Generate a sightline to rvir
        if zmax is None:
            zmax = np.sqrt((rmax*self.r200) ** 2 - Rperp ** 2).to('kpc')
        zval = np.arange(-zmax.value, zmax.value+dz, dz)  # kpc
        # Set xyz
        xyz = np.zeros((3,zval.size))
        xyz[0, :] = Rperp.to('kpc').value
        xyz[2, :] = zval

        # Integrate
        ne = self.ne(xyz) # cm**-3
        # Using Akahori & Ryu 2011
        RM = 8.12e5 * Bparallel.to('microGauss').value * \
             np.sum(ne) * dz / 1000  # rad m**-2

        if cumul:
            RM_cumul = 8.12e5 * Bparallel.to('microGauss') * np.cumsum(
                ne) * dz / 1000  # rad m**-2
            return zval, RM_cumul

        # Return
        if add_units:
            return RM * units.rad / units.m**2
        else:
            return RM

    def mass_r(self, r, step_size=0.1*units.kpc):
        """ Calculate baryonic halo mass (not total) to a given radius
        Just a simple sum in steps of step_size

        Parameters
        ----------
        r : Quantity
          Radius, typically in kpc
        step_size : Quantity, optional
          Step size used for numerical integration (sum)

        Returns
        -------
          Mr: Quantity
             Enclosed baryonic mass within r
             Msun units
        """
        dr = step_size.to('kpc').value

        # Generate a sightline to rvir
        rval = np.arange(0., r.to('kpc').value+dr, dr)  # kpc

        # Set xyz
        xyz = np.zeros((3,rval.size))
        xyz[2, :] = rval

        # Integrate
        nH = self.nH(xyz)  # cm**-3
        Mr_number = 4*np.pi*np.sum(nH*rval**2) * dr * self.mu * m_p  # g kpc**3/cm**3
        Mr = Mr_number * units.g * (units.kpc**3)/(units.cm**3)#

        # Return
        return Mr.to('M_sun')

    def __repr__(self):
        txt = '<{:s}: {:s} {:s}, logM={:f}, r200={:g}'.format(
                self.__class__.__name__,
                self.coord.icrs.ra.to_string(unit=units.hour,sep=':',pad=True),
                self.coord.icrs.dec.to_string(sep=':',pad=True,alwayssign=True),
                np.log10(self.M_halo.to('Msun').value),
            self.r200)
        # Finish
        txt = txt + '>'
        return (txt)



class MB04(ModifiedNFW):
    """
    Halo based on the Maller & Bullock (2004) model of
    virialized halo gas.

    Parameters:
        Rc: Quantity
          cooling radius

    """
    def __init__(self, Rc=167*units.kpc, log_Mhalo=12.2, c=7.67, f_hot=0.75, **kwargs):

        # Init ModifiedNFW
        ModifiedNFW.__init__(self, log_Mhalo=log_Mhalo, c=c, f_hot=f_hot, **kwargs)

        # Setup
        self.Rs = self.r200/self.c
        self.Rc = Rc
        self.Cc = (self.Rc/self.Rs).decompose().value
        self.rhoV = 1. * constants.m_p/units.cm**3  # Will be renormalized

        # For development
        self.debug=False

        # Normalize
        self.norm_rhoV()

    def norm_rhoV(self):
        """
        Normalize the density constant from MB04

        Returns:

        """
        # Set rhoV to match expected baryon mass
        r = np.linspace(1., self.r200.to('kpc').value, 1000)  # kpc
        # Set xyz
        xyz = np.zeros((3,r.size))
        xyz[2, :] = r
        #
        dr = r[1] - r[0]
        Mass_unnorm = 4 * np.pi * np.sum(r**2 * self.rho_b(xyz)) * dr * units.kpc**3 # g * kpc**3 / cm**3
        # Ratio
        rtio = (Mass_unnorm/self.M_b).decompose().value
        self.rhoV = self.rhoV.cgs/rtio
        #
        print("rhoV normalized to {} to give M_b={}".format((self.rhoV/constants.m_p).cgs,
                                                            self.M_b.to('Msun')))

    def rho_b(self, xyz):
        """
        Baryonic density profile

        Args:
            xyz: ndarray
              Position array assumed in kpc

        Returns:

        """
        radius = np.sqrt(rad3d2(xyz))
        x = radius/self.Rs.to('kpc').value
        #
        rho = self.rhoV * (1+ (3.7/x)*np.log(1+x) - (3.7/self.Cc) * np.log(1+self.Cc))**(3/2)
        if self.debug:
            pdb.set_trace()
        #
        return rho


class YF17(ModifiedNFW):
    """
    Y. Faerman et al (2017) model of the Milky Way

    For the un-normalized density profile, we adopt the
    average of the warm and hot components in
    """
    def __init__(self, log_Mhalo=12.18, c=7.67, f_hot=0.75, **kwargs):

        # Init ModifiedNFW
        ModifiedNFW.__init__(self, log_Mhalo=log_Mhalo, c=c, f_hot=f_hot, **kwargs)

        # Read
        #faerman_file = resource_filename('pyigm', '/data/CGM/Models/Faerman_2017_ApJ_835_52-density-full.txt')
        faerman_file = resource_filename('frb', '/data/Halos/Faerman_2017_ApJ_835_52-density-full.txt')
        self.yf17 = Table.read(faerman_file, format='ascii.cds')
        self.yf17['nH'] = self.yf17['nHhot'] + self.yf17['nHwarm']

        # For development
        self.debug=False

        # Setup
        self.rhoN = constants.m_p/units.cm**3
        self.setup_yfdensity()

    def setup_yfdensity(self):
        """
        Normalize the density profile from the input mass

        Returns:
            Initializes self.rhoN, the density normalization

        """
        # Setup Interpolation
        self.yf17_interp = interp1d(self.yf17['Radius'], self.yf17['nH'], kind='cubic', bounds_error=False, fill_value=0.)

        # Set rhoN to match expected baryon mass
        r = np.linspace(1., self.r200.to('kpc').value, 1000)  # kpc
        # Set xyz
        xyz = np.zeros((3,r.size))
        xyz[2, :] = r
        #
        dr = r[1] - r[0]
        Mass_unnorm = 4 * np.pi * np.sum(r**2 * self.rho_b(xyz)) * dr * units.kpc**3 # g * kpc**3 / cm**3
        # Ratio
        rtio = (Mass_unnorm/self.M_b).decompose().value
        self.rhoN = self.rhoN.cgs/rtio
        #
        print("rhoN normalized to {} to give M_b={}".format((self.rhoN/constants.m_p).cgs,
                                                            self.M_b.to('Msun')))

    def rho_b(self, xyz):
        """
        Calculate the baryonic density

        Args:
            xyz: ndarray
              Coordinates in kpc

        Returns:
            rho: Quantity array
              Baryonic mass density (g/cm**3)

        """
        radius = np.sqrt(rad3d2(xyz))
        #
        rho = self.rhoN * self.yf17_interp(radius)
        if self.debug:
            pdb.set_trace()
        #
        return rho


class MB15(ModifiedNFW):
    """
    Encodes the Galactic halo profile from
    Miller & Bregman 2015, ApJ, 800, 14
    https://ui.adsabs.harvard.edu/abs/2015ApJ...800...14M/abstract

    The default normalization and beta values are taken from their Table 2, last row.
    The models presented there do not appear to vary too much.

    """
    def __init__(self, log_Mhalo=12.18, c=7.67, f_hot=0.75, **kwargs):
        # Init ModifiedNFW
        ModifiedNFW.__init__(self, log_Mhalo=log_Mhalo, c=c, f_hot=f_hot, **kwargs)

        # Best parameters
        self.beta = 0.45
        self.n0_rc3b = 0.79e-2  # Last entry of Table 2; Crazy units

    def nH(self, xyz):
        """
        Calculate the number density of Hydrogen

        Args:
            xyz: ndarray
              Coordinates in kpc

        Returns:
            ndarray: Number density with units of 1/cm**3

        """
        radius = np.sqrt(rad3d2(xyz))
        #  Equation 2 of Miller & Bregman 2015
        nH = self.n0_rc3b / radius**(3*self.beta)
        #
        return nH # / units.cm**3

class MilkyWay(ModifiedNFW):
    """ Fiducial model for the Galaxy

    Halo mass follows latest constraints

    Density profile is similar to Maller & Bullock 2004

    """
    def __init__(self, log_Mhalo=12.18, c=7.67, f_hot=0.75, alpha=2, y0=2, **kwargs):

        # Init ModifiedNFW
        ModifiedNFW.__init__(self, log_Mhalo=log_Mhalo, c=c, f_hot=f_hot,
                             alpha=alpha, y0=y0, **kwargs)


class M31(ModifiedNFW):
    """
    Preferred model for M31

    Taking mass from van der Marel 2012

    """
    def __init__(self, log_Mhalo=12.18, c=7.67, f_hot=0.75, alpha=2, y0=2, **kwargs):

        # Init ModifiedNFW
        ModifiedNFW.__init__(self, log_Mhalo=log_Mhalo, c=c, f_hot=f_hot,
                             alpha=alpha, y0=y0, **kwargs)
        # Position from Sun
        self.distance = 752 * units.kpc # (Riess, A.G., Fliri, J., & Valls - Gabaud, D. 2012, ApJ, 745, 156)
        self.coord = SkyCoord('J004244.3+411609', unit=(units.hourangle, units.deg),
                              distance=self.distance)

    def DM_from_Galactic(self, scoord, **kwargs):
        """
        Calculate DM through M31's halo from the Sun
        given a direction

        Args:
            scoord:  SkyCoord
               Coordinates of the sightline
            **kwargs:
               Passed to Ne_Rperp

        Returns:
            DM: Quantity
              Dispersion measure through M31's halo
        """
        # Setup the geometry
        a=1
        c=0
        x0, y0 = self.distance.to('kpc').value, 0. # kpc
        # Seperation
        sep = self.coord.separation(scoord)
        # More geometry
        atan = np.arctan(sep.radian)
        b = -1 * a / atan
        # Restrct to within 90deg (everything beyond is 0 anyhow)
        if sep > 90.*units.deg:
            return 0 * units.pc / units.cm**3
        # Rperp
        Rperp = np.abs(a*x0 + b*y0 + c) / np.sqrt(a**2 + b**2)  # kpc
        # DM
        DM = self.Ne_Rperp(Rperp*units.kpc, **kwargs).to('pc/cm**3')
        return DM


class LMC(ModifiedNFW):
    """
    Preferred model for LMC

    Taking data from D'Onghia & Fox ARAA 2016

    """
    def __init__(self, log_Mhalo=np.log10(1.7e10), c=12.1, f_hot=0.75, alpha=2, y0=2, **kwargs):

        # Init ModifiedNFW
        ModifiedNFW.__init__(self, log_Mhalo=log_Mhalo, c=c, f_hot=f_hot,
                             alpha=alpha, y0=y0, **kwargs)
        # Position from Sun
        self.distance = 50 * units.kpc
        self.coord = SkyCoord('J052334.6-694522', unit=(units.hourangle, units.deg),
                              distance=self.distance)

class SMC(ModifiedNFW):
    """
    Preferred model for SMC

    Taking data from D'Onghia & Fox ARAA 2016

    """
    def __init__(self, log_Mhalo=np.log10(2.4e9), c=15.0, f_hot=0.75, alpha=2, y0=2, **kwargs):

        # Init ModifiedNFW
        ModifiedNFW.__init__(self, log_Mhalo=log_Mhalo, c=c, f_hot=f_hot,
                             alpha=alpha, y0=y0, **kwargs)
        # Position from Sun
        self.distance = 61 * units.kpc
        self.coord = SkyCoord('J005238.0-724801', unit=(units.hourangle, units.deg),
                              distance=self.distance)

class M33(ModifiedNFW):
    """
    Preferred model for SMC

    Taking data from Corbelli 2006

    """
    def __init__(self, log_Mhalo=np.log10(5e11), c=8.36, f_hot=0.75, alpha=2, y0=2, **kwargs):

        # Init ModifiedNFW
        ModifiedNFW.__init__(self, log_Mhalo=log_Mhalo, c=c, f_hot=f_hot,
                             alpha=alpha, y0=y0, **kwargs)
        # Position from Sun
        self.distance = 840 * units.kpc
        self.coord = SkyCoord(ra=23.4621*units.deg, dec=30.6600*units.deg, distance=self.distance)


class ICM(ModifiedNFW):
    """
    Intracluster medium (ICM) model following the analysis
    of Vikhilnin et al. 2006

    We scale the model to the profile fitted to A907

    """
    def __init__(self, log_Mhalo=np.log10(5e14), c=5, f_hot=0.70, **kwargs):
        ModifiedNFW.__init__(self, log_Mhalo=log_Mhalo, c=c, f_hot=f_hot, **kwargs)

    def setup_param(self, cosmo=None):
        super(ICM, self).setup_param(cosmo=cosmo)
        # Scale the profile by r200
        self.scale_profile()

    def scale_profile(self):
        # Using the Vihilnin et al. 2006 values for A907
        self.a907_r200 = 1820 * units.kpc  # Derived in the method below and hard-coded here
        self.a907_c200 = 5.28
        # A907 values
        self.a907_n0 = 6.252e-3 #/ u.cm**3
        self.a907_rc = 136.9 * (self.r200/self.a907_r200).decompose() #* u.kpc
        self.a907_rs = 1887.1 * (self.r200/self.a907_r200).decompose() #* u.kpc
        self.a907_alpha = 1.556
        self.a907_beta = 0.594
        self.a907_epsilon = 4.998
        self.a907_n02 = 0.

        # Scale/set
        self.rc = self.a907_rc * (self.r200/self.a907_r200).decompose() #* u.kpc
        self.rs = self.a907_rs * (self.r200/self.a907_r200).decompose() #* u.kpc
        self.alpha = self.a907_alpha
        self.beta = self.a907_beta
        self.epsilon = self.a907_epsilon
        self.n02 = self.a907_n02
        self.n0 = 6.252e-3 #/ u.cm**3  (temporary)

        # Fixed
        self.gamma = 3

        # Now the hot gas mass for the central density
        Mb_M200 = self.mass_r(self.r200)
        self.n0 *= (self.M_b*self.f_hot/Mb_M200).decompose()

    def a907_nfw(self):
        """
        Code to regenrate the r200 and c200 values for A907
        Now hard-coded
        """
        self.a907_c500 = 3.5
        self.a907_M500 = 5e14 * units.Msun
        self.a907_r500 = (((3*self.a907_M500) / (4*np.pi*500*self.rhoc))**(1/3)).to('kpc')
        self.a907_Rs = self.a907_r500 / self.a907_c500  # Do not confuse with rs
        # Code to re-calculate these
        fy_500 = self.fy_dm(self.a907_r500 / self.a907_Rs)
        yval = np.linspace(3.5, 10, 100)
        rval = self.a907_Rs * yval
        Mval = self.a907_M500 * self.fy_dm(yval) / fy_500
        avg_rho = Mval / (4 * np.pi * rval ** 3 / 3.)
        scaled_rho = (avg_rho / (200 * self.rhoc)).decompose()
        srt = np.argsort(scaled_rho)
        f_Mr = IUS(scaled_rho[srt], rval[srt])
        self.a907_r200 = float(f_Mr(1.))*units.kpc
        self.a907_c200 = (self.a907_r200 / self.a907_Rs).decompose()
        self.a907_M200 = self.a907_M500 * self.fy_dm(self.a907_r200/self.a907_Rs) / fy_500

    def ne(self, xyz):
        """

        Parameters
        ----------
        xyz : ndarray
          Coordinate(s) in kpc

        Returns
        -------
        n_e : float or ndarray
          electron density in cm**-3

        """
        radius = np.sqrt(rad3d2(xyz))

        npne = np.zeros_like(radius)

        # Zero out inner 10kpc
        ok_r = radius > 10.

        # This ignores the n02 term
        npne[ok_r] = self.n0**2 * (radius[ok_r]/self.rc)**(-self.alpha) / (
                (1+(radius[ok_r]/self.rc)**2)**(3*self.beta - self.alpha/2.)) * (1 /
                                                                           (1+(radius[ok_r]/self.rs)**self.gamma)**(self.epsilon/self.gamma))
        if self.n02 > 0:
            pdb.set_trace()  # Not coded yet

        ne = np.sqrt(npne * 1.1667)
        # Return
        return ne

    def nH(self, xyz):
        """
        Scale by He

        Args:
            xyz:

        Returns:

        """
        return self.ne(xyz) / 1.1667


class Virgo(ICM):
    """
    Parameterization of Virgo following the Planck Collaboration
    paper:  A&A 596 A101 (2016)
    """
    def __init__(self, log_Mhalo=np.log10(1.2e14*(cosmo.Om0/cosmo.Ob0)), **kwargs):
        ICM.__init__(self, log_Mhalo=log_Mhalo, **kwargs)

        # Position from Sun
        self.distance = 18 * units.Mpc
        self.coord = SkyCoord('J123049+122328',  # Using M87
                              unit=(units.hourangle, units.deg),
                              distance=self.distance)

    def setup_param(self, cosmo=None):
        """ Setup key parameters of the model
        """
        self.r200 = 1.2 * units.Mpc

    def ne(self, xyz):
        radius = np.sqrt(rad3d2(xyz))

        # Equation 8
        ne = 8.5e-5 / (radius/1e3)**1.2

        # Return
        return ne<|MERGE_RESOLUTION|>--- conflicted
+++ resolved
@@ -464,20 +464,13 @@
     numerically.
 
     Args:
-<<<<<<< HEAD
-        log_mstar (float or numpy.ndarray): log10 of the galaxy stellar mass (solar masses)
-
-    Returns:
-        float or numpy.ndarray: log_Mhalo, log10 of the galaxy halo mass (solar masses)
-=======
-        log_mstar (float): log_10 stellar mass
+        log_mstar (float or numpy.ndarray): log_10 stellar mass
             in solar mass units.
         z (float, optional): galaxy redshift
 
     Returns:
         log_Mhalo (float): log_10 halo mass
             in solar mass units. 
->>>>>>> 2dee5ba6
     """
     try:
         log_mstar*z
