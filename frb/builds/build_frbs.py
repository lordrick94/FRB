""" Top-level module to build or re-build the JSON files for FRBs """

from pkg_resources import resource_filename
import os
import sys
import warnings

from IPython import embed

import numpy as np
import requests

import pandas

from astropy.coordinates import SkyCoord
from astropy import units
from astropy.table import Table
from astropy.coordinates import match_coordinates_sky

from frb.frb import FRB, load_frb_data
from frb.galaxies import frbgalaxy, defs, offsets
from frb.galaxies import photom as frbphotom
from frb.surveys import survey_utils
from frb import utils
import pandas


            

def run(frb_input:pandas.core.series.Series, 
        lit_refs:str=None,
        override:bool=False, out_path:str=None,
        outfile:str=None):
    """Main method for generating a Host JSON file

    Args:
        frb_input (pandas.core.series.Series): Row of the CVS file
            providing the frb items
        lit_refs (str, optional): File of literature references. Defaults to None.
        override (bool, optional): Attempt to over-ride errors. 
            Mainly for time-outs of public data. Defaults to False.
        outfile (str, optional): Over-ride default outfile [not recommended; mainly for testing]
        out_path (str, optional): Over-ride default outfile [not recommended; mainly for testing]


    Raises:
        e: [description]
        ValueError: [description]
    """

    print("--------------------------------------")
    print(f"Building FRB JSON file for {frb_input.Name}")

    # Instantiate
    ifrb = FRB(frb_input.Name, 
              (frb_input.ra, frb_input.dec),
              frb_input.DM*units.pc/units.cm**3,
              z_frb=frb_input.z if np.isfinite(frb_input.z) else None, 
              repeater=frb_input.repeater)

    # DM_err
    if np.isfinite(frb_input['DM_err']):
        ifrb.DM_err = frb_input.DM_err * units.pc / units.cm**3

    # RM
    for key in ['RM', 'RM_err']:
        if np.isfinite(frb_input[key]):
            setattr(ifrb, key, frb_input[key] * units.rad / units.m**2)

    # Fluence
<<<<<<< HEAD
    frb190714.fluence = 12 * units.Jy * units.ms # From Cherie on Slack (2/10 - 2020)
    frb190714.fluence_err = 2 * units.Jy * units.ms

    # References
    frb190714.refs = ['Heintz2020', 'Day2021']

    # Write
    path = resource_filename('frb', 'data/FRBs')
    frb190714.write_to_json(path=path)


def frb_191001():
    """
    Bhandari+2020b  https://ui.adsabs.harvard.edu/abs/2020arXiv200812488B/abstract

    Updated FRB localization + error from Day+2021
    """
    # Taken from Bhandari, Table 1
    # Updated Day 2021
    FRB_191001_coord = SkyCoord("21h33m24.313s -54d44m51.86s", frame='icrs')
    frb191001 = frb.FRB('FRB20191001', FRB_191001_coord,
                        507.90 * units.pc / units.cm ** 3,
                        z_frb=0.2340, repeater=False)
    # Error ellipse [REQUIRED]
    frb191001.set_ee(0.13, 0.08, theta=90., cl=68.) # Statistical  -- Day+2021
    frb191001.set_ee(0.1737, 0.160, theta=90., cl=68., stat=False)  # Systematic
    # Error in DM
    frb191001.DM_err = 0.07 * units.pc / units.cm ** 3

    # NE2001
    frb191001.set_DMISM()
    # RM and fluence (Bhandari+20b)
    frb191001.RM = 55.5 * units.rad / units.m**2
    frb191001.RM_err = 0.9 * units.rad / units.m**2
    frb191001.fluence = 143 * units.Jy * units.ms
    frb191001.fluence_err = 15 * units.Jy * units.ms

    # Pulse properties
    frb191001.set_pulse(0.920*units.GHz,
        Wi=0.22*units.ms,
        Wi_err=0.03*units.ms,
        tscatt=3.3*units.ms,
        tscatt_err=0.2*units.ms)

    # References
    frb191001.refs = ['Bhandari2020b', 'Day2021']

    # Write
    path = resource_filename('frb', 'data/FRBs')
    frb191001.write_to_json(path=path)


def frb_191228():
    """
    Bhandari+2021

    Updated FRB localization + error from Day+2021
    """
    frbname = 'FRB20191228'
    FRB_191228_coord = SkyCoord('22h57m43.30s -29d35m38.7s',  frame='icrs') # Taken from Slack on 11 Oct 2020
    frb191228 = frb.FRB(frbname, FRB_191228_coord,
                        298 * units.pc / units.cm ** 3,
                        repeater=False)  # First Slack posting
    # Error ellipse : Day+2021
    frb191228.set_ee(0.34, 0.34, 0., 68.)
    frb191228.set_ee(0.830, 0.823, 0., 68., stat=False)
    # Error in DM
    frb191228.DM_err = 0.05 * units.pc / units.cm ** 3

    # NE2001
    frb191228.set_DMISM()
    # RM
    # frb190102.RM = 10 * units.rad / units.m**2
    # frb190102.RM_err = 1 * units.rad / units.m**2

    # References
    frb191228.refs = ['Bhandari2021', 'Day2021']

    # Write
    path = resource_filename('frb', 'data/FRBs')
    frb191228.write_to_json(path=path)

def frb_20200120E():
    """M81 + globular cluster
    """
    frbname = 'FRB20200120E'

    FRB_20200120E_coord = SkyCoord("09h57m54.68s  +68d49m08.0s", frame='icrs')    # From EVN localisation
    frb20200120E = frb.FRB(frbname, FRB_20200120E_coord,
                        87.818 * units.pc / units.cm ** 3,z_frb=0.0008,repeater=True)  
    # Error ellipse (Statistical)
    frb20200120E.set_ee(0.4,0.4, 0., 68.)
    # Error ellipse (Systematic)
    frb20200120E.set_ee(0., 0., 0., 68., stat=False)

    # Error in DM
    frb20200120E.DM_err = 0.007 * units.pc / units.cm ** 3

    # RM
    frb20200120E.RM = -29.8 * units.rad / units.m**2
    frb20200120E.RM_err = 0.5 * units.rad / units.m**2

    # NE2001
    frb20200120E.set_DMISM()
    # RM
    # frb190102.RM = 10 * units.rad / units.m**2
    # frb190102.RM_err = 1 * units.rad / units.m**2

    # References
    frb20200120E.refs = ['Bhardwaj2021','Kirsten2021']

    # Write
    path = resource_filename('frb', 'data/FRBs')
    frb20200120E.write_to_json(path=path)

def frb_171020():
    frbname = 'FRB20171020'

    FRB_171020_coord = SkyCoord("22h15m18.55s  -19d40m11.23s", frame='icrs')    # From Shannon+18
    frb171020 = frb.FRB(frbname, FRB_171020_coord,
                        114.1 * units.pc / units.cm ** 3,z_frb=0.00867,repeater=False)  
    # Error ellipse (Statistical)
    frb171020.set_ee(600,600, 0., 68.)
    # Error ellipse (Systematic)
    frb171020.set_ee(0., 0., 0., 68., stat=False)

    # Error in DM
    frb171020.DM_err = 0.2 * units.pc / units.cm ** 3

    # NE2001
    frb171020.set_DMISM()
    # RM
    # frb190102.RM = 10 * units.rad / units.m**2
    # frb190102.RM_err = 1 * units.rad / units.m**2

    # References
    frb171020.refs = ['Shannon2018','Mahony2018']

    # Write
    path = resource_filename('frb', 'data/FRBs')
    frb171020.write_to_json(path=path)


def frb_200430():
    """
    Heintz+2020
    Bhandari+2021

    Updated FRB localization + error from Day+2021
    """
    frbname = 'FRB20200430'

    FRB_200430_coord = SkyCoord('15h18m49.54s +12d22m36.3s', frame='icrs')
    frb200430 = frb.FRB(frbname, FRB_200430_coord,
                        380 * units.pc / units.cm ** 3,  # First Slack posting
                        z_frb = 0.161,
                        repeater=False)
    # Error ellipse (Statistical)
    frb200430.set_ee(0.24, 0.17, 0., 68.)
    # Error ellipse (Systematic)
    frb200430.set_ee(0.98, 0.251, 0., 68., stat=False)

    # Error in DM
    #frb191001.DM_err = 1 * units.pc / units.cm ** 3

    # NE2001
    frb200430.set_DMISM()
    # RM
    # frb190102.RM = 10 * units.rad / units.m**2
    # frb190102.RM_err = 1 * units.rad / units.m**2

    # References
    frb200430.refs = ['Bhandari2021', 'Day2021']

    # Write
    path = resource_filename('frb', 'data/FRBs')
    frb200430.write_to_json(path=path)


def frb_200906():
    """
    Bhandari+2021

    Updated FRB localization + error from Day+2021
    """
    frbname = 'FRB20200906'

    FRB_200906_coord = SkyCoord("03h33m59.08s -14d04m59.46s", frame='icrs')  # Day+2021
    frb200906 = frb.FRB(frbname, FRB_200906_coord,
                        577.84 * units.pc / units.cm**3,
                        z_frb=0.36879,
                        repeater=False)  # Slack posting
    # Error ellipse (Statistical)
    frb200906.set_ee(0.11, 0.102, 0., 68.)
    # Error ellipse (Systematic)
    frb200906.set_ee(0.55, 0.340, 0., 68., stat=False)

    # Error in DM
    frb200906.DM_err = 0.02 * units.pc / units.cm ** 3

    # NE2001
    frb200906.set_DMISM()
    # RM
    # frb190102.RM = 10 * units.rad / units.m**2
    # frb190102.RM_err = 1 * units.rad / units.m**2

    # References
    frb200906.refs = ['Bhandari2021', 'Day2021']

    # Write
    path = resource_filename('frb', 'data/FRBs')
    frb200906.write_to_json(path=path)

def frb_201124():
    """
    ATELs only so far

    """
    # ATEL 14603 (VLBI)
    FRB_201124_coord = SkyCoord("05h08m03.5077s 26d03m38.504s", frame='icrs')
    frb201124 = frb.FRB('FRB20201124', FRB_201124_coord,
                        411. * units.pc / units.cm ** 3,
                        z_frb=0.0982, repeater=True)

    # Error ellipse [REQUIRED]
    frb201124.set_ee(0.004, 0.004, theta=0., cl=68.) # ATEL

    # Error in DM
    #frb191001.DM_err = 0.07 * units.pc / units.cm ** 3

    # NE2001
    frb201124.set_DMISM()

    # RM (Kumar+21)
    frb201124.RM = -613 * units.rad / units.m**2
    frb201124.RM_err = 2 * units.rad / units.m**2

    # RM and fluence (Bhandari+20b)
    #frb201124.RM = 55.5 * units.rad / units.m**2
    #frb201124.RM_err = 0.9 * units.rad / units.m**2
    #frb201124.fluence = 143 * units.Jy * units.ms
    #frb201124.fluence_err = 15 * units.Jy * units.ms

    # Pulse properties
    #frb191001.set_pulse(0.920*units.GHz,
    #    Wi=0.22*units.ms,
    #    Wi_err=0.03*units.ms,
    #    tscatt=3.3*units.ms,
    #    tscatt_err=0.2*units.ms)

    # References
    #frb191001.refs = ['Bhandari2020b']
=======
    for key in ['fluence', 'fluence_err']:
        if np.isfinite(frb_input[key]):
            setattr(ifrb, key, frb_input[key] * units.Jy * units.ms)
>>>>>>> 078c3139

    # Error ellipse
    ifrb.set_ee(a=frb_input.ee_a, b=frb_input.ee_b, 
                theta=frb_input.ee_theta, cl=68.) 
    if np.isfinite(frb_input.ee_a_sys):
        ifrb.set_ee(a=frb_input.ee_a_sys, b=frb_input.ee_b_sys, 
                theta=frb_input.ee_theta, cl=68., stat=False) 

    # Add DM_ISM from NE2001
    ifrb.set_DMISM()

    # Refs
    ifrb.refs = frb_input.refs.split(',')

    # Pulses
    path = os.path.join(resource_filename('frb', 'data'), 'FRBs')
    tbl_file = os.path.join(path, 'FRB_pulses.csv')
    frb_pulses = pandas.read_csv(tbl_file)

    idx = np.where(frb_pulses.Name == frb_input.Name)[0]
    if len(idx) == 1:
        frb_pulse = frb_pulses.iloc[idx[0]]
        # Pulse properties
        pulse_dict = {}
        # Width and scattering
        for key in ['Wi', 'Wi_err', 'tscatt', 'tscatt_err']:
            if np.isfinite(frb_pulse[key]):
                pulse_dict[key] = frb_pulse[key] * units.ms
        ifrb.set_pulse(frb_pulse.freq*units.GHz, **pulse_dict)
        # References
        prefs = frb_pulse.refs.split(',')
        for pref in prefs:
            if pref not in ifrb.refs:
                ifrb.refs.append(pref)

    # Write
    if out_path is None:
        out_path = os.path.join(resource_filename('frb', 'data'), 'FRBs')
    ifrb.write_to_json(path=out_path) #'/home/xavier/Projects/FRB_Software/FRB/frb/tests/files')


def main(frbs:list, options:str=None, data_file:str=None, lit_refs:str=None,
         override:bool=False, outfile:str=None, out_path:str=None):
    """ Driver of the analysis

    Args:
        frbs (list): [description]
        options (str, optional): [description]. Defaults to None.
        data_file (str, optional): Alternate table than default
            for building FRBs. Defaults to None.
        lit_refs (str, optional): [description]. Defaults to None.
        override (bool, optional): [description]. Defaults to False.
        outfile (str, optional): [description]. Defaults to None.
            Here for testing
        out_path (str, optional): [description]. Defaults to None.
            Here for testing
    """
    '''
    # Options
    build_cigale, build_ppxf = False, False
    if options is not None:
        if 'cigale' in options:
            build_cigale = True
        if 'ppxf' in options:
            build_ppxf = True
    '''

    # Read public FRB table
    frb_tbl = load_frb_data(tbl_file=data_file)

    # Loop me
    if frbs[0] == 'all':
        frbs = frb_tbl.Name.values
    elif isinstance(frbs, list):
        pass

    for frb in frbs:
        # Grab the name
        frb_name = utils.parse_frb_name(frb, prefix='FRB')
        mt_idx = frb_tbl.Name == frb_name
        idx = np.where(mt_idx)[0].tolist()
        # Do it!
        for ii in idx:
            run(frb_tbl.iloc[ii], 
                lit_refs=lit_refs, override=override,
                outfile=outfile, out_path=out_path)

    # 
    print("All done!")

# Run em all
#  frb_build FRBs --frb 20121102,20171020,20180301,20180916,20180924,20181112<|MERGE_RESOLUTION|>--- conflicted
+++ resolved
@@ -68,264 +68,9 @@
             setattr(ifrb, key, frb_input[key] * units.rad / units.m**2)
 
     # Fluence
-<<<<<<< HEAD
-    frb190714.fluence = 12 * units.Jy * units.ms # From Cherie on Slack (2/10 - 2020)
-    frb190714.fluence_err = 2 * units.Jy * units.ms
-
-    # References
-    frb190714.refs = ['Heintz2020', 'Day2021']
-
-    # Write
-    path = resource_filename('frb', 'data/FRBs')
-    frb190714.write_to_json(path=path)
-
-
-def frb_191001():
-    """
-    Bhandari+2020b  https://ui.adsabs.harvard.edu/abs/2020arXiv200812488B/abstract
-
-    Updated FRB localization + error from Day+2021
-    """
-    # Taken from Bhandari, Table 1
-    # Updated Day 2021
-    FRB_191001_coord = SkyCoord("21h33m24.313s -54d44m51.86s", frame='icrs')
-    frb191001 = frb.FRB('FRB20191001', FRB_191001_coord,
-                        507.90 * units.pc / units.cm ** 3,
-                        z_frb=0.2340, repeater=False)
-    # Error ellipse [REQUIRED]
-    frb191001.set_ee(0.13, 0.08, theta=90., cl=68.) # Statistical  -- Day+2021
-    frb191001.set_ee(0.1737, 0.160, theta=90., cl=68., stat=False)  # Systematic
-    # Error in DM
-    frb191001.DM_err = 0.07 * units.pc / units.cm ** 3
-
-    # NE2001
-    frb191001.set_DMISM()
-    # RM and fluence (Bhandari+20b)
-    frb191001.RM = 55.5 * units.rad / units.m**2
-    frb191001.RM_err = 0.9 * units.rad / units.m**2
-    frb191001.fluence = 143 * units.Jy * units.ms
-    frb191001.fluence_err = 15 * units.Jy * units.ms
-
-    # Pulse properties
-    frb191001.set_pulse(0.920*units.GHz,
-        Wi=0.22*units.ms,
-        Wi_err=0.03*units.ms,
-        tscatt=3.3*units.ms,
-        tscatt_err=0.2*units.ms)
-
-    # References
-    frb191001.refs = ['Bhandari2020b', 'Day2021']
-
-    # Write
-    path = resource_filename('frb', 'data/FRBs')
-    frb191001.write_to_json(path=path)
-
-
-def frb_191228():
-    """
-    Bhandari+2021
-
-    Updated FRB localization + error from Day+2021
-    """
-    frbname = 'FRB20191228'
-    FRB_191228_coord = SkyCoord('22h57m43.30s -29d35m38.7s',  frame='icrs') # Taken from Slack on 11 Oct 2020
-    frb191228 = frb.FRB(frbname, FRB_191228_coord,
-                        298 * units.pc / units.cm ** 3,
-                        repeater=False)  # First Slack posting
-    # Error ellipse : Day+2021
-    frb191228.set_ee(0.34, 0.34, 0., 68.)
-    frb191228.set_ee(0.830, 0.823, 0., 68., stat=False)
-    # Error in DM
-    frb191228.DM_err = 0.05 * units.pc / units.cm ** 3
-
-    # NE2001
-    frb191228.set_DMISM()
-    # RM
-    # frb190102.RM = 10 * units.rad / units.m**2
-    # frb190102.RM_err = 1 * units.rad / units.m**2
-
-    # References
-    frb191228.refs = ['Bhandari2021', 'Day2021']
-
-    # Write
-    path = resource_filename('frb', 'data/FRBs')
-    frb191228.write_to_json(path=path)
-
-def frb_20200120E():
-    """M81 + globular cluster
-    """
-    frbname = 'FRB20200120E'
-
-    FRB_20200120E_coord = SkyCoord("09h57m54.68s  +68d49m08.0s", frame='icrs')    # From EVN localisation
-    frb20200120E = frb.FRB(frbname, FRB_20200120E_coord,
-                        87.818 * units.pc / units.cm ** 3,z_frb=0.0008,repeater=True)  
-    # Error ellipse (Statistical)
-    frb20200120E.set_ee(0.4,0.4, 0., 68.)
-    # Error ellipse (Systematic)
-    frb20200120E.set_ee(0., 0., 0., 68., stat=False)
-
-    # Error in DM
-    frb20200120E.DM_err = 0.007 * units.pc / units.cm ** 3
-
-    # RM
-    frb20200120E.RM = -29.8 * units.rad / units.m**2
-    frb20200120E.RM_err = 0.5 * units.rad / units.m**2
-
-    # NE2001
-    frb20200120E.set_DMISM()
-    # RM
-    # frb190102.RM = 10 * units.rad / units.m**2
-    # frb190102.RM_err = 1 * units.rad / units.m**2
-
-    # References
-    frb20200120E.refs = ['Bhardwaj2021','Kirsten2021']
-
-    # Write
-    path = resource_filename('frb', 'data/FRBs')
-    frb20200120E.write_to_json(path=path)
-
-def frb_171020():
-    frbname = 'FRB20171020'
-
-    FRB_171020_coord = SkyCoord("22h15m18.55s  -19d40m11.23s", frame='icrs')    # From Shannon+18
-    frb171020 = frb.FRB(frbname, FRB_171020_coord,
-                        114.1 * units.pc / units.cm ** 3,z_frb=0.00867,repeater=False)  
-    # Error ellipse (Statistical)
-    frb171020.set_ee(600,600, 0., 68.)
-    # Error ellipse (Systematic)
-    frb171020.set_ee(0., 0., 0., 68., stat=False)
-
-    # Error in DM
-    frb171020.DM_err = 0.2 * units.pc / units.cm ** 3
-
-    # NE2001
-    frb171020.set_DMISM()
-    # RM
-    # frb190102.RM = 10 * units.rad / units.m**2
-    # frb190102.RM_err = 1 * units.rad / units.m**2
-
-    # References
-    frb171020.refs = ['Shannon2018','Mahony2018']
-
-    # Write
-    path = resource_filename('frb', 'data/FRBs')
-    frb171020.write_to_json(path=path)
-
-
-def frb_200430():
-    """
-    Heintz+2020
-    Bhandari+2021
-
-    Updated FRB localization + error from Day+2021
-    """
-    frbname = 'FRB20200430'
-
-    FRB_200430_coord = SkyCoord('15h18m49.54s +12d22m36.3s', frame='icrs')
-    frb200430 = frb.FRB(frbname, FRB_200430_coord,
-                        380 * units.pc / units.cm ** 3,  # First Slack posting
-                        z_frb = 0.161,
-                        repeater=False)
-    # Error ellipse (Statistical)
-    frb200430.set_ee(0.24, 0.17, 0., 68.)
-    # Error ellipse (Systematic)
-    frb200430.set_ee(0.98, 0.251, 0., 68., stat=False)
-
-    # Error in DM
-    #frb191001.DM_err = 1 * units.pc / units.cm ** 3
-
-    # NE2001
-    frb200430.set_DMISM()
-    # RM
-    # frb190102.RM = 10 * units.rad / units.m**2
-    # frb190102.RM_err = 1 * units.rad / units.m**2
-
-    # References
-    frb200430.refs = ['Bhandari2021', 'Day2021']
-
-    # Write
-    path = resource_filename('frb', 'data/FRBs')
-    frb200430.write_to_json(path=path)
-
-
-def frb_200906():
-    """
-    Bhandari+2021
-
-    Updated FRB localization + error from Day+2021
-    """
-    frbname = 'FRB20200906'
-
-    FRB_200906_coord = SkyCoord("03h33m59.08s -14d04m59.46s", frame='icrs')  # Day+2021
-    frb200906 = frb.FRB(frbname, FRB_200906_coord,
-                        577.84 * units.pc / units.cm**3,
-                        z_frb=0.36879,
-                        repeater=False)  # Slack posting
-    # Error ellipse (Statistical)
-    frb200906.set_ee(0.11, 0.102, 0., 68.)
-    # Error ellipse (Systematic)
-    frb200906.set_ee(0.55, 0.340, 0., 68., stat=False)
-
-    # Error in DM
-    frb200906.DM_err = 0.02 * units.pc / units.cm ** 3
-
-    # NE2001
-    frb200906.set_DMISM()
-    # RM
-    # frb190102.RM = 10 * units.rad / units.m**2
-    # frb190102.RM_err = 1 * units.rad / units.m**2
-
-    # References
-    frb200906.refs = ['Bhandari2021', 'Day2021']
-
-    # Write
-    path = resource_filename('frb', 'data/FRBs')
-    frb200906.write_to_json(path=path)
-
-def frb_201124():
-    """
-    ATELs only so far
-
-    """
-    # ATEL 14603 (VLBI)
-    FRB_201124_coord = SkyCoord("05h08m03.5077s 26d03m38.504s", frame='icrs')
-    frb201124 = frb.FRB('FRB20201124', FRB_201124_coord,
-                        411. * units.pc / units.cm ** 3,
-                        z_frb=0.0982, repeater=True)
-
-    # Error ellipse [REQUIRED]
-    frb201124.set_ee(0.004, 0.004, theta=0., cl=68.) # ATEL
-
-    # Error in DM
-    #frb191001.DM_err = 0.07 * units.pc / units.cm ** 3
-
-    # NE2001
-    frb201124.set_DMISM()
-
-    # RM (Kumar+21)
-    frb201124.RM = -613 * units.rad / units.m**2
-    frb201124.RM_err = 2 * units.rad / units.m**2
-
-    # RM and fluence (Bhandari+20b)
-    #frb201124.RM = 55.5 * units.rad / units.m**2
-    #frb201124.RM_err = 0.9 * units.rad / units.m**2
-    #frb201124.fluence = 143 * units.Jy * units.ms
-    #frb201124.fluence_err = 15 * units.Jy * units.ms
-
-    # Pulse properties
-    #frb191001.set_pulse(0.920*units.GHz,
-    #    Wi=0.22*units.ms,
-    #    Wi_err=0.03*units.ms,
-    #    tscatt=3.3*units.ms,
-    #    tscatt_err=0.2*units.ms)
-
-    # References
-    #frb191001.refs = ['Bhandari2020b']
-=======
     for key in ['fluence', 'fluence_err']:
         if np.isfinite(frb_input[key]):
             setattr(ifrb, key, frb_input[key] * units.Jy * units.ms)
->>>>>>> 078c3139
 
     # Error ellipse
     ifrb.set_ee(a=frb_input.ee_a, b=frb_input.ee_b, 
