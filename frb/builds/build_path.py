--- conflicted
+++ resolved
@@ -96,13 +96,10 @@
     df['P_O'] = PATH_O
     df['P_Ox'] = PATH_Ox
     df['separation'] = separations
-<<<<<<< HEAD
-=======
 
     for frb_name in skipped:
         print(f"PATH analysis not possible for {frb_name}")
 
->>>>>>> 156699d4
     # 
     return df
 
